// Copyright (c) 2017 Intel Corporation
//
// SPDX-License-Identifier: Apache-2.0
//

package virtcontainers

import (
	"encoding/json"
	"errors"
	"fmt"
	"os"
	"path/filepath"
	"strconv"
	"strings"
	"sync"
	"syscall"
	"time"

	"github.com/docker/go-units"
	"github.com/kata-containers/kata-containers/src/runtime/pkg/katautils/katatrace"
	resCtrl "github.com/kata-containers/kata-containers/src/runtime/pkg/resourcecontrol"
	"github.com/kata-containers/kata-containers/src/runtime/pkg/uuid"
	"github.com/kata-containers/kata-containers/src/runtime/virtcontainers/device/api"
	"github.com/kata-containers/kata-containers/src/runtime/virtcontainers/device/config"
	"github.com/kata-containers/kata-containers/src/runtime/virtcontainers/image"
	persistapi "github.com/kata-containers/kata-containers/src/runtime/virtcontainers/persist/api"
	pbTypes "github.com/kata-containers/kata-containers/src/runtime/virtcontainers/pkg/agent/protocols"
	kataclient "github.com/kata-containers/kata-containers/src/runtime/virtcontainers/pkg/agent/protocols/client"
	"github.com/kata-containers/kata-containers/src/runtime/virtcontainers/pkg/agent/protocols/grpc"
	vcAnnotations "github.com/kata-containers/kata-containers/src/runtime/virtcontainers/pkg/annotations"
	"github.com/kata-containers/kata-containers/src/runtime/virtcontainers/pkg/rootless"
	"github.com/kata-containers/kata-containers/src/runtime/virtcontainers/types"
	vcTypes "github.com/kata-containers/kata-containers/src/runtime/virtcontainers/types"
	"github.com/kata-containers/kata-containers/src/runtime/virtcontainers/utils"

	"github.com/gogo/protobuf/proto"
	"github.com/opencontainers/runtime-spec/specs-go"
	"github.com/sirupsen/logrus"
	"golang.org/x/net/context"
	"golang.org/x/sys/unix"
	"google.golang.org/grpc/codes"
	grpcStatus "google.golang.org/grpc/status"
)

// kataAgentTracingTags defines tags for the trace span
var kataAgentTracingTags = map[string]string{
	"source":    "runtime",
	"package":   "virtcontainers",
	"subsystem": "agent",
}

const (
	// KataEphemeralDevType creates a tmpfs backed volume for sharing files between containers.
	KataEphemeralDevType = "ephemeral"

	// KataLocalDevType creates a local directory inside the VM for sharing files between
	// containers.
	KataLocalDevType = "local"

	// Allocating an FSGroup that owns the pod's volumes
	fsGid = "fsgid"

	// path to vfio devices
	vfioPath = "/dev/vfio/"

	NydusRootFSType = "fuse.nydus-overlayfs"

	// enable debug console
	kernelParamDebugConsole           = "agent.debug_console"
	kernelParamDebugConsoleVPort      = "agent.debug_console_vport"
	kernelParamDebugConsoleVPortValue = "1026"
)

var (
	checkRequestTimeout          = 30 * time.Second
	defaultRequestTimeout        = 60 * time.Second
	errorMissingOCISpec          = errors.New("Missing OCI specification")
	defaultKataHostSharedDir     = "/run/kata-containers/shared/sandboxes/"
	defaultKataGuestSharedDir    = "/run/kata-containers/shared/containers/"
	defaultKataGuestNydusRootDir = "/run/kata-containers/shared/"
	mountGuestTag                = "kataShared"
	defaultKataGuestSandboxDir   = "/run/kata-containers/sandbox/"
	type9pFs                     = "9p"
	typeVirtioFS                 = "virtiofs"
	typeOverlayFS                = "overlay"
	typeVirtioFSNoCache          = "none"
	kata9pDevType                = "9p"
	kataMmioBlkDevType           = "mmioblk"
	kataBlkDevType               = "blk"
	kataBlkCCWDevType            = "blk-ccw"
	kataSCSIDevType              = "scsi"
	kataNvdimmDevType            = "nvdimm"
	kataVirtioFSDevType          = "virtio-fs"
	kataOverlayDevType           = "overlayfs"
	kataWatchableBindDevType     = "watchable-bind"
	kataVfioDevType              = "vfio"    // VFIO device to used as VFIO in the container
	kataVfioGuestKernelDevType   = "vfio-gk" // VFIO device for consumption by the guest kernel
	sharedDir9pOptions           = []string{"trans=virtio,version=9p2000.L,cache=mmap", "nodev"}
	sharedDirVirtioFSOptions     = []string{}
	sharedDirVirtioFSDaxOptions  = "dax"
	shmDir                       = "shm"
	kataEphemeralDevType         = "ephemeral"
	defaultEphemeralPath         = filepath.Join(defaultKataGuestSandboxDir, kataEphemeralDevType)
	grpcMaxDataSize              = int64(1024 * 1024)
	localDirOptions              = []string{"mode=0777"}
	maxHostnameLen               = 64
	GuestDNSFile                 = "/etc/resolv.conf"
)

const (
	grpcCheckRequest             = "grpc.CheckRequest"
	grpcExecProcessRequest       = "grpc.ExecProcessRequest"
	grpcCreateSandboxRequest     = "grpc.CreateSandboxRequest"
	grpcDestroySandboxRequest    = "grpc.DestroySandboxRequest"
	grpcCreateContainerRequest   = "grpc.CreateContainerRequest"
	grpcStartContainerRequest    = "grpc.StartContainerRequest"
	grpcRemoveContainerRequest   = "grpc.RemoveContainerRequest"
	grpcSignalProcessRequest     = "grpc.SignalProcessRequest"
	grpcUpdateRoutesRequest      = "grpc.UpdateRoutesRequest"
	grpcUpdateInterfaceRequest   = "grpc.UpdateInterfaceRequest"
	grpcListInterfacesRequest    = "grpc.ListInterfacesRequest"
	grpcListRoutesRequest        = "grpc.ListRoutesRequest"
	grpcAddARPNeighborsRequest   = "grpc.AddARPNeighborsRequest"
	grpcOnlineCPUMemRequest      = "grpc.OnlineCPUMemRequest"
	grpcUpdateContainerRequest   = "grpc.UpdateContainerRequest"
	grpcWaitProcessRequest       = "grpc.WaitProcessRequest"
	grpcTtyWinResizeRequest      = "grpc.TtyWinResizeRequest"
	grpcWriteStreamRequest       = "grpc.WriteStreamRequest"
	grpcCloseStdinRequest        = "grpc.CloseStdinRequest"
	grpcStatsContainerRequest    = "grpc.StatsContainerRequest"
	grpcPauseContainerRequest    = "grpc.PauseContainerRequest"
	grpcResumeContainerRequest   = "grpc.ResumeContainerRequest"
	grpcPullImageRequest         = "grpc.PullImageRequest"
	grpcReseedRandomDevRequest   = "grpc.ReseedRandomDevRequest"
	grpcGuestDetailsRequest      = "grpc.GuestDetailsRequest"
	grpcMemHotplugByProbeRequest = "grpc.MemHotplugByProbeRequest"
	grpcCopyFileRequest          = "grpc.CopyFileRequest"
	grpcSetGuestDateTimeRequest  = "grpc.SetGuestDateTimeRequest"
	grpcGetOOMEventRequest       = "grpc.GetOOMEventRequest"
	grpcGetMetricsRequest        = "grpc.GetMetricsRequest"
	grpcAddSwapRequest           = "grpc.AddSwapRequest"
)

// newKataAgent returns an agent from an agent type.
func newKataAgent() agent {
	return &kataAgent{}
}

// The function is declared this way for mocking in unit tests
var kataHostSharedDir = func() string {
	if rootless.IsRootless() {
		// filepath.Join removes trailing slashes, but it is necessary for mounting
		return filepath.Join(rootless.GetRootlessDir(), defaultKataHostSharedDir) + "/"
	}
	return defaultKataHostSharedDir
}

func getPagesizeFromOpt(fsOpts []string) string {
	// example options array: "rw", "relatime", "seclabel", "pagesize=2M"
	for _, opt := range fsOpts {
		if strings.HasPrefix(opt, "pagesize=") {
			return strings.TrimPrefix(opt, "pagesize=")
		}
	}
	return ""
}

// Shared path handling:
// 1. create three directories for each sandbox:
// -. /run/kata-containers/shared/sandboxes/$sbx_id/mounts/, a directory to hold all host/guest shared mounts
// -. /run/kata-containers/shared/sandboxes/$sbx_id/shared/, a host/guest shared directory (9pfs/virtiofs source dir)
// -. /run/kata-containers/shared/sandboxes/$sbx_id/private/, a directory to hold all temporary private mounts when creating ro mounts
//
// 2. /run/kata-containers/shared/sandboxes/$sbx_id/mounts/ is bind mounted readonly to /run/kata-containers/shared/sandboxes/$sbx_id/shared/, so guest cannot modify it
//
// 3. host-guest shared files/directories are mounted one-level under /run/kata-containers/shared/sandboxes/$sbx_id/mounts/ and thus present to guest at one level under /run/kata-containers/shared/sandboxes/$sbx_id/shared/
func GetSharePath(id string) string {
	return filepath.Join(kataHostSharedDir(), id, "shared")
}

func getMountPath(id string) string {
	return filepath.Join(kataHostSharedDir(), id, "mounts")
}

func getPrivatePath(id string) string {
	return filepath.Join(kataHostSharedDir(), id, "private")
}

func getSandboxPath(id string) string {
	return filepath.Join(kataHostSharedDir(), id)
}

// Use in nydus case, guest shared dir is compatible with virtiofsd sharedir
// nydus images are presented in kataGuestNydusImageDir
//
// virtiofs mountpoint: "/run/kata-containers/shared/"
// kataGuestSharedDir: "/run/kata-containers/shared/containers"
// kataGuestNydusImageDir: "/run/kata-containers/shared/rafs"
var kataGuestNydusRootDir = func() string {
	if rootless.IsRootless() {
		// filepath.Join removes trailing slashes, but it is necessary for mounting
		return filepath.Join(rootless.GetRootlessDir(), defaultKataGuestNydusRootDir) + "/"
	}
	return defaultKataGuestNydusRootDir
}

var rafsMountPath = func(cid string) string {
	return filepath.Join("/", nydusRafs, cid, lowerDir)
}

var kataGuestNydusImageDir = func() string {
	if rootless.IsRootless() {
		// filepath.Join removes trailing slashes, but it is necessary for mounting
		return filepath.Join(rootless.GetRootlessDir(), defaultKataGuestNydusRootDir, nydusRafs) + "/"
	}
	return filepath.Join(defaultKataGuestNydusRootDir, nydusRafs) + "/"
}

// The function is declared this way for mocking in unit tests
var kataGuestSharedDir = func() string {
	if rootless.IsRootless() {
		// filepath.Join removes trailing slashes, but it is necessary for mounting
		return filepath.Join(rootless.GetRootlessDir(), defaultKataGuestSharedDir) + "/"
	}
	return defaultKataGuestSharedDir
}

// The function is declared this way for mocking in unit tests
var kataGuestSandboxDir = func() string {
	if rootless.IsRootless() {
		// filepath.Join removes trailing slashes, but it is necessary for mounting
		return filepath.Join(rootless.GetRootlessDir(), defaultKataGuestSandboxDir) + "/"
	}
	return defaultKataGuestSandboxDir
}

var kataGuestSandboxStorageDir = func() string {
	return filepath.Join(defaultKataGuestSandboxDir, "storage")
}

func ephemeralPath() string {
	if rootless.IsRootless() {
		return filepath.Join(kataGuestSandboxDir(), kataEphemeralDevType)
	}
	return defaultEphemeralPath
}

// KataAgentConfig is a structure storing information needed
// to reach the Kata Containers agent.
type KataAgentConfig struct {
	KernelModules      []string
	ContainerPipeSize  uint32
	DialTimeout        uint32
	LongLiveConn       bool
	Debug              bool
	Trace              bool
	EnableDebugConsole bool
}

// KataAgentState is the structure describing the data stored from this
// agent implementation.
type KataAgentState struct {
	URL string
}

// nolint: govet
type kataAgent struct {
	ctx      context.Context
	vmSocket interface{}

	client *kataclient.AgentClient

	// lock protects the client pointer
	sync.Mutex

	state KataAgentState

	reqHandlers map[string]reqFunc
	kmodules    []string

	dialTimout uint32

	keepConn bool
	dead     bool
}

func (k *kataAgent) Logger() *logrus.Entry {
	return virtLog.WithField("subsystem", "kata_agent")
}

func (k *kataAgent) longLiveConn() bool {
	return k.keepConn
}

// KataAgentKernelParams returns a list of Kata Agent specific kernel
// parameters.
func KataAgentKernelParams(config KataAgentConfig) []Param {
	var params []Param

	if config.Debug {
		params = append(params, Param{Key: "agent.log", Value: "debug"})
	}

	if config.Trace {
		params = append(params, Param{Key: "agent.trace", Value: "true"})
	}

	if config.ContainerPipeSize > 0 {
		containerPipeSize := strconv.FormatUint(uint64(config.ContainerPipeSize), 10)
		params = append(params, Param{Key: vcAnnotations.ContainerPipeSizeKernelParam, Value: containerPipeSize})
	}

	if config.EnableDebugConsole {
		params = append(params, Param{Key: kernelParamDebugConsole, Value: ""})
		params = append(params, Param{Key: kernelParamDebugConsoleVPort, Value: kernelParamDebugConsoleVPortValue})
	}

	return params
}

func (k *kataAgent) handleTraceSettings(config KataAgentConfig) bool {
	disableVMShutdown := false

	if config.Trace {
		// Agent tracing requires that the agent be able to shutdown
		// cleanly. This is the only scenario where the agent is
		// responsible for stopping the VM: normally this is handled
		// by the runtime.
		disableVMShutdown = true
	}

	return disableVMShutdown
}

func (k *kataAgent) init(ctx context.Context, sandbox *Sandbox, config KataAgentConfig) (disableVMShutdown bool, err error) {
	// Save
	k.ctx = sandbox.ctx

	span, _ := katatrace.Trace(ctx, k.Logger(), "init", kataAgentTracingTags)
	defer span.End()

	disableVMShutdown = k.handleTraceSettings(config)
	k.keepConn = config.LongLiveConn
	k.kmodules = config.KernelModules
	k.dialTimout = config.DialTimeout

	return disableVMShutdown, nil
}

func (k *kataAgent) agentURL() (string, error) {
	switch s := k.vmSocket.(type) {
	case types.VSock:
		return s.String(), nil
	case types.HybridVSock:
		return s.String(), nil
	case types.MockHybridVSock:
		return s.String(), nil
	default:
		return "", fmt.Errorf("Invalid socket type")
	}
}

func (k *kataAgent) capabilities() types.Capabilities {
	var caps types.Capabilities

	// add all Capabilities supported by agent
	caps.SetBlockDeviceSupport()

	return caps
}

func (k *kataAgent) internalConfigure(ctx context.Context, h Hypervisor, id string, config KataAgentConfig) error {
	span, _ := katatrace.Trace(ctx, k.Logger(), "configure", kataAgentTracingTags)
	defer span.End()

	var err error
	if k.vmSocket, err = h.GenerateSocket(id); err != nil {
		return err
	}
	k.keepConn = config.LongLiveConn

	katatrace.AddTags(span, "socket", k.vmSocket)

	return nil
}

func (k *kataAgent) configure(ctx context.Context, h Hypervisor, id, sharePath string, config KataAgentConfig) error {
	span, ctx := katatrace.Trace(ctx, k.Logger(), "configure", kataAgentTracingTags)
	defer span.End()

	err := k.internalConfigure(ctx, h, id, config)
	if err != nil {
		return err
	}

	switch s := k.vmSocket.(type) {
	case types.VSock:
		if err = h.AddDevice(ctx, s, VSockPCIDev); err != nil {
			return err
		}
	case types.HybridVSock:
		err = h.AddDevice(ctx, s, HybridVirtioVsockDev)
		if err != nil {
			return err
		}
	case types.MockHybridVSock:
	default:
		return vcTypes.ErrInvalidConfigType
	}

	// Neither create shared directory nor add 9p device if hypervisor
	// doesn't support filesystem sharing.
	caps := h.Capabilities(ctx)
	if !caps.IsFsSharingSupported() {
		return nil
	}

	// Create shared directory and add the shared volume if filesystem sharing is supported.
	// This volume contains all bind mounted container bundles.
	sharedVolume := types.Volume{
		MountTag: mountGuestTag,
		HostPath: sharePath,
	}

	if err = os.MkdirAll(sharedVolume.HostPath, DirMode); err != nil {
		return err
	}

	return h.AddDevice(ctx, sharedVolume, FsDev)
}

func (k *kataAgent) configureFromGrpc(ctx context.Context, h Hypervisor, id string, config KataAgentConfig) error {
	return k.internalConfigure(ctx, h, id, config)
}

func (k *kataAgent) createSandbox(ctx context.Context, sandbox *Sandbox) error {
	span, ctx := katatrace.Trace(ctx, k.Logger(), "createSandbox", kataAgentTracingTags)
	defer span.End()

	return k.configure(ctx, sandbox.hypervisor, sandbox.id, GetSharePath(sandbox.id), sandbox.config.AgentConfig)
}

func cmdToKataProcess(cmd types.Cmd) (process *grpc.Process, err error) {
	var i uint64
	var extraGids []uint32

	// Number of bits used to store user+group values in
	// the gRPC "User" type.
	const grpcUserBits = 32

	// User can contain only the "uid" or it can contain "uid:gid".
	parsedUser := strings.Split(cmd.User, ":")
	if len(parsedUser) > 2 {
		return nil, fmt.Errorf("cmd.User %q format is wrong", cmd.User)
	}

	i, err = strconv.ParseUint(parsedUser[0], 10, grpcUserBits)
	if err != nil {
		return nil, err
	}

	uid := uint32(i)

	var gid uint32
	if len(parsedUser) > 1 {
		i, err = strconv.ParseUint(parsedUser[1], 10, grpcUserBits)
		if err != nil {
			return nil, err
		}

		gid = uint32(i)
	}

	if cmd.PrimaryGroup != "" {
		i, err = strconv.ParseUint(cmd.PrimaryGroup, 10, grpcUserBits)
		if err != nil {
			return nil, err
		}

		gid = uint32(i)
	}

	for _, g := range cmd.SupplementaryGroups {
		var extraGid uint64

		extraGid, err = strconv.ParseUint(g, 10, grpcUserBits)
		if err != nil {
			return nil, err
		}

		extraGids = append(extraGids, uint32(extraGid))
	}

	process = &grpc.Process{
		Terminal: cmd.Interactive,
		User: grpc.User{
			UID:            uid,
			GID:            gid,
			AdditionalGids: extraGids,
		},
		Args: cmd.Args,
		Env:  cmdEnvsToStringSlice(cmd.Envs),
		Cwd:  cmd.WorkDir,
	}

	return process, nil
}

func cmdEnvsToStringSlice(ev []types.EnvVar) []string {
	var env []string

	for _, e := range ev {
		pair := []string{e.Var, e.Value}
		env = append(env, strings.Join(pair, "="))
	}

	return env
}

func (k *kataAgent) exec(ctx context.Context, sandbox *Sandbox, c Container, cmd types.Cmd) (*Process, error) {
	span, ctx := katatrace.Trace(ctx, k.Logger(), "exec", kataAgentTracingTags)
	defer span.End()

	var kataProcess *grpc.Process

	kataProcess, err := cmdToKataProcess(cmd)
	if err != nil {
		return nil, err
	}

	req := &grpc.ExecProcessRequest{
		ContainerId: c.id,
		ExecId:      uuid.Generate().String(),
		Process:     kataProcess,
	}

	if _, err := k.sendReq(ctx, req); err != nil {
		return nil, err
	}

	return buildProcessFromExecID(req.ExecId)
}

func (k *kataAgent) updateInterface(ctx context.Context, ifc *pbTypes.Interface) (*pbTypes.Interface, error) {
	// send update interface request
	ifcReq := &grpc.UpdateInterfaceRequest{
		Interface: ifc,
	}
	resultingInterface, err := k.sendReq(ctx, ifcReq)
	if err != nil {
		k.Logger().WithFields(logrus.Fields{
			"interface-requested": fmt.Sprintf("%+v", ifc),
			"resulting-interface": fmt.Sprintf("%+v", resultingInterface),
		}).WithError(err).Error("update interface request failed")
	}
	if resultInterface, ok := resultingInterface.(*pbTypes.Interface); ok {
		return resultInterface, err
	}
	return nil, err
}

func (k *kataAgent) updateInterfaces(ctx context.Context, interfaces []*pbTypes.Interface) error {
	for _, ifc := range interfaces {
		if _, err := k.updateInterface(ctx, ifc); err != nil {
			return err
		}
	}
	return nil
}

func (k *kataAgent) updateRoutes(ctx context.Context, routes []*pbTypes.Route) ([]*pbTypes.Route, error) {
	if routes != nil {
		routesReq := &grpc.UpdateRoutesRequest{
			Routes: &grpc.Routes{
				Routes: routes,
			},
		}
		resultingRoutes, err := k.sendReq(ctx, routesReq)
		if err != nil {
			k.Logger().WithFields(logrus.Fields{
				"routes-requested": fmt.Sprintf("%+v", routes),
				"resulting-routes": fmt.Sprintf("%+v", resultingRoutes),
			}).WithError(err).Error("update routes request failed")
		}
		resultRoutes, ok := resultingRoutes.(*grpc.Routes)
		if ok && resultRoutes != nil {
			return resultRoutes.Routes, err
		}
		return nil, err
	}
	return nil, nil
}

func (k *kataAgent) addARPNeighbors(ctx context.Context, neighs []*pbTypes.ARPNeighbor) error {
	if neighs != nil {
		neighsReq := &grpc.AddARPNeighborsRequest{
			Neighbors: &grpc.ARPNeighbors{
				ARPNeighbors: neighs,
			},
		}
		_, err := k.sendReq(ctx, neighsReq)
		if err != nil {
			if grpcStatus.Convert(err).Code() == codes.Unimplemented {
				k.Logger().WithFields(logrus.Fields{
					"arpneighbors-requested": fmt.Sprintf("%+v", neighs),
				}).Warn("add ARP neighbors request failed due to old agent, please upgrade Kata Containers image version")
				return nil
			}
			k.Logger().WithFields(logrus.Fields{
				"arpneighbors-requested": fmt.Sprintf("%+v", neighs),
			}).WithError(err).Error("add ARP neighbors request failed")
		}
		return err
	}
	return nil
}

func (k *kataAgent) listInterfaces(ctx context.Context) ([]*pbTypes.Interface, error) {
	req := &grpc.ListInterfacesRequest{}
	resultingInterfaces, err := k.sendReq(ctx, req)
	if err != nil {
		return nil, err
	}
	resultInterfaces, ok := resultingInterfaces.(*grpc.Interfaces)
	if !ok {
		return nil, fmt.Errorf("Unexpected type %T for interfaces", resultingInterfaces)
	}
	return resultInterfaces.Interfaces, nil
}

func (k *kataAgent) listRoutes(ctx context.Context) ([]*pbTypes.Route, error) {
	req := &grpc.ListRoutesRequest{}
	resultingRoutes, err := k.sendReq(ctx, req)
	if err != nil {
		return nil, err
	}
	resultRoutes, ok := resultingRoutes.(*grpc.Routes)
	if !ok {
		return nil, fmt.Errorf("Unexpected type %T for routes", resultingRoutes)
	}
	return resultRoutes.Routes, nil
}

func (k *kataAgent) getAgentURL() (string, error) {
	return k.agentURL()
}

func (k *kataAgent) setAgentURL() error {
	var err error
	if k.state.URL, err = k.agentURL(); err != nil {
		return err
	}

	return nil
}

func (k *kataAgent) reuseAgent(agent agent) error {
	a, ok := agent.(*kataAgent)
	if !ok {
		return fmt.Errorf("Bug: get a wrong type of agent")
	}

	k.installReqFunc(a.client)
	k.client = a.client
	return nil
}

func (k *kataAgent) getDNS(sandbox *Sandbox) ([]string, error) {
	ociSpec := sandbox.GetPatchedOCISpec()
	if ociSpec == nil {
		k.Logger().Debug("Sandbox OCI spec not found. Sandbox DNS will not be set.")
		return nil, nil
	}

	ociMounts := ociSpec.Mounts

	for _, m := range ociMounts {
		if m.Destination == GuestDNSFile {
			content, err := os.ReadFile(m.Source)
			if err != nil {
				return nil, fmt.Errorf("Could not read file %s: %s", m.Source, err)
			}
			dns := strings.Split(string(content), "\n")
			return dns, nil

		}
	}
	k.Logger().Debug("DNS file not present in ociMounts. Sandbox DNS will not be set.")
	return nil, nil
}

func (k *kataAgent) startSandbox(ctx context.Context, sandbox *Sandbox) error {
	span, ctx := katatrace.Trace(ctx, k.Logger(), "StartVM", kataAgentTracingTags)
	defer span.End()

	if err := k.setAgentURL(); err != nil {
		return err
	}

	hostname := sandbox.config.Hostname
	if len(hostname) > maxHostnameLen {
		hostname = hostname[:maxHostnameLen]
	}

	dns, err := k.getDNS(sandbox)
	if err != nil {
		return err
	}

	// Check grpc server is serving
	if err = k.check(ctx); err != nil {
		return err
	}

	// Setup network interfaces and routes
	interfaces, routes, neighs, err := generateVCNetworkStructures(ctx, sandbox.network)
	if err != nil {
		return err
	}
	if err = k.updateInterfaces(ctx, interfaces); err != nil {
		return err
	}
	if _, err = k.updateRoutes(ctx, routes); err != nil {
		return err
	}
	if err = k.addARPNeighbors(ctx, neighs); err != nil {
		return err
	}

	storages := setupStorages(ctx, sandbox)

	kmodules := setupKernelModules(k.kmodules)

	req := &grpc.CreateSandboxRequest{
		Hostname:      hostname,
		Dns:           dns,
		Storages:      storages,
		SandboxPidns:  sandbox.sharePidNs,
		SandboxId:     sandbox.id,
		GuestHookPath: sandbox.config.HypervisorConfig.GuestHookPath,
		KernelModules: kmodules,
	}

	_, err = k.sendReq(ctx, req)
	if err != nil {
		return err
	}

	return nil
}

func setupKernelModules(kmodules []string) []*grpc.KernelModule {
	modules := []*grpc.KernelModule{}

	for _, m := range kmodules {
		l := strings.Fields(strings.TrimSpace(m))
		if len(l) == 0 {
			continue
		}

		module := &grpc.KernelModule{Name: l[0]}
		modules = append(modules, module)
		if len(l) == 1 {
			continue
		}

		module.Parameters = append(module.Parameters, l[1:]...)
	}

	return modules
}

func setupStorages(ctx context.Context, sandbox *Sandbox) []*grpc.Storage {
	storages := []*grpc.Storage{}
	caps := sandbox.hypervisor.Capabilities(ctx)

	// append 9p shared volume to storages only if filesystem sharing is supported
	if caps.IsFsSharingSupported() {
		// We mount the shared directory in a predefined location
		// in the guest.
		// This is where at least some of the host config files
		// (resolv.conf, etc...) and potentially all container
		// rootfs will reside.
		sharedFS := sandbox.config.HypervisorConfig.SharedFS
		if sharedFS == config.VirtioFS || sharedFS == config.VirtioFSNydus {
			// If virtio-fs uses either of the two cache options 'auto, always',
			// the guest directory can be mounted with option 'dax' allowing it to
			// directly map contents from the host. When set to 'none', the mount
			// options should not contain 'dax' lest the virtio-fs daemon crashing
			// with an invalid address reference.
			if sandbox.config.HypervisorConfig.VirtioFSCache != typeVirtioFSNoCache {
				// If virtio_fs_cache_size = 0, dax should not be used.
				if sandbox.config.HypervisorConfig.VirtioFSCacheSize != 0 {
					sharedDirVirtioFSOptions = append(sharedDirVirtioFSOptions, sharedDirVirtioFSDaxOptions)
				}
			}
			mountPoint := kataGuestSharedDir()
			if sharedFS == config.VirtioFSNydus {
				mountPoint = kataGuestNydusRootDir()
			}
			sharedVolume := &grpc.Storage{
				Driver:     kataVirtioFSDevType,
				Source:     mountGuestTag,
				MountPoint: mountPoint,
				Fstype:     typeVirtioFS,
				Options:    sharedDirVirtioFSOptions,
			}

			storages = append(storages, sharedVolume)
		} else {
			sharedDir9pOptions = append(sharedDir9pOptions, fmt.Sprintf("msize=%d", sandbox.config.HypervisorConfig.Msize9p))

			sharedVolume := &grpc.Storage{
				Driver:     kata9pDevType,
				Source:     mountGuestTag,
				MountPoint: kataGuestSharedDir(),
				Fstype:     type9pFs,
				Options:    sharedDir9pOptions,
			}

			storages = append(storages, sharedVolume)
		}
	}

	if sandbox.shmSize > 0 {
		path := filepath.Join(kataGuestSandboxDir(), shmDir)
		shmSizeOption := fmt.Sprintf("size=%d", sandbox.shmSize)

		shmStorage := &grpc.Storage{
			Driver:     KataEphemeralDevType,
			MountPoint: path,
			Source:     "shm",
			Fstype:     "tmpfs",
			Options:    []string{"noexec", "nosuid", "nodev", "mode=1777", shmSizeOption},
		}

		storages = append(storages, shmStorage)
	}

	return storages
}

func (k *kataAgent) stopSandbox(ctx context.Context, sandbox *Sandbox) error {
	span, ctx := katatrace.Trace(ctx, k.Logger(), "stopSandbox", kataAgentTracingTags)
	defer span.End()

	req := &grpc.DestroySandboxRequest{}

	if _, err := k.sendReq(ctx, req); err != nil {
		return err
	}

	return nil
}

func (k *kataAgent) replaceOCIMountSource(spec *specs.Spec, guestMounts map[string]Mount) error {
	ociMounts := spec.Mounts

	for index, m := range ociMounts {
		if guestMount, ok := guestMounts[m.Destination]; ok {
			k.Logger().Debugf("Replacing OCI mount (%s) source %s with %s", m.Destination, m.Source, guestMount.Source)
			ociMounts[index].Source = guestMount.Source
		}
	}

	return nil
}

func (k *kataAgent) removeIgnoredOCIMount(spec *specs.Spec, ignoredMounts map[string]Mount) error {
	var mounts []specs.Mount

	for _, m := range spec.Mounts {
		if _, found := ignoredMounts[m.Source]; found {
			k.Logger().WithField("removed-mount", m.Source).Debug("Removing OCI mount")
		} else {
			mounts = append(mounts, m)
		}
	}

	// Replace the OCI mounts with the updated list.
	spec.Mounts = mounts

	return nil
}

func (k *kataAgent) replaceOCIMountsForStorages(spec *specs.Spec, volumeStorages []*grpc.Storage) error {
	ociMounts := spec.Mounts
	var index int
	var m specs.Mount

	for i, v := range volumeStorages {
		for index, m = range ociMounts {
			if m.Destination != v.MountPoint {
				continue
			}

			// Create a temporary location to mount the Storage. Mounting to the correct location
			// will be handled by the OCI mount structure.
			filename := fmt.Sprintf("%s-%s", uuid.Generate().String(), filepath.Base(m.Destination))
			path := filepath.Join(kataGuestSandboxStorageDir(), filename)

			k.Logger().Debugf("Replacing OCI mount source (%s) with %s", m.Source, path)
			ociMounts[index].Source = path
			volumeStorages[i].MountPoint = path

			break
		}
		if index == len(ociMounts) {
			return fmt.Errorf("OCI mount not found for block volume %s", v.MountPoint)
		}
	}
	return nil
}

func (k *kataAgent) constrainGRPCSpec(grpcSpec *grpc.Spec, passSeccomp bool, stripVfio bool) {
	// Disable Hooks since they have been handled on the host and there is
	// no reason to send them to the agent. It would make no sense to try
	// to apply them on the guest.
	grpcSpec.Hooks = nil

	// Pass seccomp only if disable_guest_seccomp is set to false in
	// configuration.toml and guest image is seccomp capable.
	if !passSeccomp {
		grpcSpec.Linux.Seccomp = nil
	}

	// Disable SELinux inside of the virtual machine, the label will apply
	// to the KVM process
	if grpcSpec.Process.SelinuxLabel != "" {
		k.Logger().Info("SELinux label from config will be applied to the hypervisor process, not the VM workload")
		grpcSpec.Process.SelinuxLabel = ""
	}

	// By now only CPU constraints are supported
	// Issue: https://github.com/kata-containers/runtime/issues/158
	// Issue: https://github.com/kata-containers/runtime/issues/204
	grpcSpec.Linux.Resources.Devices = nil
	grpcSpec.Linux.Resources.Pids = nil
	grpcSpec.Linux.Resources.BlockIO = nil
	grpcSpec.Linux.Resources.HugepageLimits = nil
	grpcSpec.Linux.Resources.Network = nil
	if grpcSpec.Linux.Resources.CPU != nil {
		grpcSpec.Linux.Resources.CPU.Cpus = ""
		grpcSpec.Linux.Resources.CPU.Mems = ""
	}

	// There are three main reasons to do not apply systemd cgroups in the VM
	// - Initrd image doesn't have systemd.
	// - Nobody will be able to modify the resources of a specific container by using systemctl set-property.
	// - docker is not running in the VM.
	if resCtrl.IsSystemdCgroup(grpcSpec.Linux.CgroupsPath) {
		// Convert systemd cgroup to cgroupfs
		slice := strings.Split(grpcSpec.Linux.CgroupsPath, ":")
		// 0 - slice: system.slice
		// 1 - prefix: docker
		// 2 - name: abc123
		grpcSpec.Linux.CgroupsPath = filepath.Join("/", slice[1], slice[2])
	}

	// Disable network namespace since it is already handled on the host by
	// virtcontainers. The network is a complex part which cannot be simply
	// passed to the agent.
	// Every other namespaces's paths have to be emptied. This way, there
	// is no confusion from the agent, trying to find an existing namespace
	// on the guest.
	var tmpNamespaces []grpc.LinuxNamespace
	for _, ns := range grpcSpec.Linux.Namespaces {
		switch ns.Type {
		case string(specs.CgroupNamespace):
		case string(specs.NetworkNamespace):
		default:
			ns.Path = ""
			tmpNamespaces = append(tmpNamespaces, ns)
		}
	}
	grpcSpec.Linux.Namespaces = tmpNamespaces

	if stripVfio {
		// VFIO char device shouldn't appear in the guest
		// (because the VM device driver will do something
		// with it rather than just presenting it to the
		// container unmodified)
		var linuxDevices []grpc.LinuxDevice
		for _, dev := range grpcSpec.Linux.Devices {
			if dev.Type == "c" && strings.HasPrefix(dev.Path, vfioPath) {
				k.Logger().WithField("vfio-dev", dev.Path).Debug("removing vfio device from grpcSpec")
				continue
			}
			linuxDevices = append(linuxDevices, dev)
		}
		grpcSpec.Linux.Devices = linuxDevices
	}
}

func (k *kataAgent) handleShm(mounts []specs.Mount, sandbox *Sandbox) {
	for idx, mnt := range mounts {
		if mnt.Destination != "/dev/shm" {
			continue
		}

		// If /dev/shm for a container is backed by an ephemeral volume, skip
		// bind-mounting it to the sandbox shm.
		// A later call to handleEphemeralStorage should take care of setting up /dev/shm correctly.
		if mnt.Type == KataEphemeralDevType {
			continue
		}

		// A container shm mount is shared with sandbox shm mount.
		if sandbox.shmSize > 0 {
			mounts[idx].Type = "bind"
			mounts[idx].Options = []string{"rbind"}
			mounts[idx].Source = filepath.Join(kataGuestSandboxDir(), shmDir)
			k.Logger().WithField("shm-size", sandbox.shmSize).Info("Using sandbox shm")
		} else {
			// This should typically not happen, as a sandbox shm mount is always set up by the
			// upper stack.
			sizeOption := fmt.Sprintf("size=%d", DefaultShmSize)
			mounts[idx].Type = "tmpfs"
			mounts[idx].Source = "shm"
			mounts[idx].Options = []string{"noexec", "nosuid", "nodev", "mode=1777", sizeOption}
			k.Logger().WithField("shm-size", sizeOption).Info("Setting up a separate shm for container")
		}
	}
}

func (k *kataAgent) appendBlockDevice(dev ContainerDevice, device api.Device, c *Container) *grpc.Device {
	d, ok := device.GetDeviceInfo().(*config.BlockDrive)
	if !ok || d == nil {
		k.Logger().WithField("device", device).Error("malformed block drive")
		return nil
	}

	if d.Pmem {
		// block drive is a persistent memory device that
		// was passed as volume (-v) not as device (--device).
		// It shouldn't be visible in the container
		return nil
	}

	kataDevice := &grpc.Device{
		ContainerPath: dev.ContainerPath,
	}

	switch c.sandbox.config.HypervisorConfig.BlockDeviceDriver {
	case config.VirtioMmio:
		kataDevice.Type = kataMmioBlkDevType
		kataDevice.Id = d.VirtPath
		kataDevice.VmPath = d.VirtPath
	case config.VirtioBlockCCW:
		kataDevice.Type = kataBlkCCWDevType
		kataDevice.Id = d.DevNo
	case config.VirtioBlock:
		kataDevice.Type = kataBlkDevType
		kataDevice.Id = d.PCIPath.String()
		kataDevice.VmPath = d.VirtPath
	case config.VirtioSCSI:
		kataDevice.Type = kataSCSIDevType
		kataDevice.Id = d.SCSIAddr
	case config.Nvdimm:
		kataDevice.Type = kataNvdimmDevType
		kataDevice.VmPath = fmt.Sprintf("/dev/pmem%s", d.NvdimmID)
	}

	return kataDevice
}

func (k *kataAgent) appendVhostUserBlkDevice(dev ContainerDevice, device api.Device, c *Container) *grpc.Device {
	d, ok := device.GetDeviceInfo().(*config.VhostUserDeviceAttrs)
	if !ok || d == nil {
		k.Logger().WithField("device", device).Error("malformed vhost-user-blk drive")
		return nil
	}

	kataDevice := &grpc.Device{
		ContainerPath: dev.ContainerPath,
		Type:          kataBlkDevType,
		Id:            d.PCIPath.String(),
	}

	return kataDevice
}

func (k *kataAgent) appendVfioDevice(dev ContainerDevice, device api.Device, c *Container) *grpc.Device {
	devList, ok := device.GetDeviceInfo().([]*config.VFIODev)
	if !ok || devList == nil {
		k.Logger().WithField("device", device).Error("malformed vfio device")
		return nil
	}

	groupNum := filepath.Base(dev.ContainerPath)

	// Each /dev/vfio/NN device represents a VFIO group, which
	// could include several PCI devices.  So we give group
	// information in the main structure, then list each
	// individual PCI device in the Options array.
	//
	// Each option is formatted as "DDDD:BB:DD.F=<pcipath>"
	// DDDD:BB:DD.F is the device's PCI address on the
	// *host*. <pcipath> is the device's PCI path in the guest
	// (see qomGetPciPath() for details).
	kataDevice := &grpc.Device{
		ContainerPath: dev.ContainerPath,
		Type:          kataVfioDevType,
		Id:            groupNum,
		Options:       make([]string, len(devList)),
	}

	// We always pass the device information to the agent, since
	// it needs that to wait for them to be ready.  But depending
	// on the vfio_mode, we need to use a different device type so
	// the agent can handle it properly
	if c.sandbox.config.VfioMode == config.VFIOModeGuestKernel {
		kataDevice.Type = kataVfioGuestKernelDevType
	}

	for i, pciDev := range devList {
		kataDevice.Options[i] = fmt.Sprintf("0000:%s=%s", pciDev.BDF, pciDev.GuestPciPath)
	}

	return kataDevice
}

func (k *kataAgent) appendDevices(deviceList []*grpc.Device, c *Container) []*grpc.Device {
	var kataDevice *grpc.Device

	for _, dev := range c.devices {
		device := c.sandbox.devManager.GetDeviceByID(dev.ID)
		if device == nil {
			k.Logger().WithField("device", dev.ID).Error("failed to find device by id")
			return nil
		}

		switch device.DeviceType() {
		case config.DeviceBlock:
			kataDevice = k.appendBlockDevice(dev, device, c)
		case config.VhostUserBlk:
			kataDevice = k.appendVhostUserBlkDevice(dev, device, c)
		case config.DeviceVFIO:
			kataDevice = k.appendVfioDevice(dev, device, c)
		}

		if kataDevice == nil {
			continue
		}

		deviceList = append(deviceList, kataDevice)
	}

	return deviceList
}

// rollbackFailingContainerCreation rolls back important steps that might have
// been performed before the container creation failed.
// - Unmount container volumes.
// - Unmount container rootfs.
func (k *kataAgent) rollbackFailingContainerCreation(ctx context.Context, c *Container) {
	if c != nil {
		if err2 := c.unmountHostMounts(ctx); err2 != nil {
			k.Logger().WithError(err2).Error("rollback failed unmountHostMounts()")
		}

		if err2 := c.sandbox.fsShare.UnshareRootFilesystem(ctx, c); err2 != nil {
			k.Logger().WithError(err2).Error("rollback failed UnshareRootfs()")
		}
	}
}

<<<<<<< HEAD
func getVirtiofsDaemonForNydus(sandbox *Sandbox) (VirtiofsDaemon, error) {
	var virtiofsDaemon VirtiofsDaemon
	switch sandbox.GetHypervisorType() {
	case string(QemuHypervisor):
		virtiofsDaemon = sandbox.hypervisor.(*qemu).virtiofsDaemon
	case string(ClhHypervisor):
		virtiofsDaemon = sandbox.hypervisor.(*cloudHypervisor).virtiofsDaemon
	default:
		return nil, errNydusdNotSupport
	}
	return virtiofsDaemon, nil
}

func (k *kataAgent) buildContainerRootfsWithNydus(sandbox *Sandbox, c *Container, rootPathParent string) (*grpc.Storage, error) {
	virtiofsDaemon, err := getVirtiofsDaemonForNydus(sandbox)
	if err != nil {
		return nil, err
	}
	extraOption, err := parseExtraOption(c.rootFs.Options)
	if err != nil {
		return nil, err
	}
	mountOpt := &MountOption{
		mountpoint: rafsMountPath(c.id),
		source:     extraOption.Source,
		config:     extraOption.Config,
	}
	k.Logger().Infof("nydus option: %v", extraOption)
	// mount lowerdir to guest /run/kata-containers/shared/images/<cid>/lowerdir
	if err := virtiofsDaemon.Mount(*mountOpt); err != nil {
		return nil, err
	}
	rootfs := &grpc.Storage{}
	containerShareDir := filepath.Join(getMountPath(c.sandbox.id), c.id)

	// mkdir rootfs, guest at /run/kata-containers/shared/containers/<cid>/rootfs
	rootfsDir := filepath.Join(containerShareDir, c.rootfsSuffix)
	if err := os.MkdirAll(rootfsDir, DirMode); err != nil {
		return nil, err
	}
	// bindmount snapshot dir which snapshotter allocated
	// to guest /run/kata-containers/shared/containers/<cid>/snapshotdir
	snapshotShareDir := filepath.Join(containerShareDir, snapshotDir)
	if err := bindMount(k.ctx, extraOption.Snapshotdir, snapshotShareDir, true, "slave"); err != nil {
		return nil, err
	}

	// so rootfs = overlay(upperdir, workerdir, lowerdir)
	rootfs.MountPoint = filepath.Join(rootPathParent, c.rootfsSuffix)
	rootfs.Source = typeOverlayFS
	rootfs.Fstype = typeOverlayFS
	rootfs.Driver = kataOverlayDevType
	rootfs.Options = append(rootfs.Options, fmt.Sprintf("%s=%s", upperDir, filepath.Join(kataGuestSharedDir(), c.id, snapshotDir, "fs")))
	rootfs.Options = append(rootfs.Options, fmt.Sprintf("%s=%s", workDir, filepath.Join(kataGuestSharedDir(), c.id, snapshotDir, "work")))
	rootfs.Options = append(rootfs.Options, fmt.Sprintf("%s=%s", lowerDir, filepath.Join(kataGuestNydusImageDir(), c.id, lowerDir)))
	rootfs.Options = append(rootfs.Options, "index=off")
	k.Logger().Infof("rootfs info: %#v\n", rootfs)
	return rootfs, nil
}

func (k *kataAgent) buildContainerRootfs(ctx context.Context, sandbox *Sandbox, c *Container, rootPathParent string) (*grpc.Storage, error) {
	// In the confidential computing, there is no Image information on the host,
	// so there is no Rootfs.Target.
	if sandbox.config.ServiceOffload && c.rootFs.Target == "" {
		return nil, nil
	}
	if c.rootFs.Type == NydusRootFSType {
		return k.buildContainerRootfsWithNydus(sandbox, c, rootPathParent)
	}
	if c.state.Fstype != "" && c.state.BlockDeviceID != "" {
		// The rootfs storage volume represents the container rootfs
		// mount point inside the guest.
		// It can be a block based device (when using block based container
		// overlay on the host) mount or a 9pfs one (for all other overlay
		// implementations).
		rootfs := &grpc.Storage{}

		// This is a block based device rootfs.
		device := sandbox.devManager.GetDeviceByID(c.state.BlockDeviceID)
		if device == nil {
			k.Logger().WithField("device", c.state.BlockDeviceID).Error("failed to find device by id")
			return nil, fmt.Errorf("failed to find device by id %q", c.state.BlockDeviceID)
		}

		blockDrive, ok := device.GetDeviceInfo().(*config.BlockDrive)
		if !ok || blockDrive == nil {
			k.Logger().Error("malformed block drive")
			return nil, fmt.Errorf("malformed block drive")
		}
		switch {
		case sandbox.config.HypervisorConfig.BlockDeviceDriver == config.VirtioMmio:
			rootfs.Driver = kataMmioBlkDevType
			rootfs.Source = blockDrive.VirtPath
		case sandbox.config.HypervisorConfig.BlockDeviceDriver == config.VirtioBlockCCW:
			rootfs.Driver = kataBlkCCWDevType
			rootfs.Source = blockDrive.DevNo
		case sandbox.config.HypervisorConfig.BlockDeviceDriver == config.VirtioBlock:
			rootfs.Driver = kataBlkDevType
			rootfs.Source = blockDrive.PCIPath.String()
		case sandbox.config.HypervisorConfig.BlockDeviceDriver == config.VirtioSCSI:
			rootfs.Driver = kataSCSIDevType
			rootfs.Source = blockDrive.SCSIAddr
		default:
			return nil, fmt.Errorf("Unknown block device driver: %s", sandbox.config.HypervisorConfig.BlockDeviceDriver)
		}

		rootfs.MountPoint = rootPathParent
		rootfs.Fstype = c.state.Fstype

		if c.state.Fstype == "xfs" {
			rootfs.Options = []string{"nouuid"}
		}

		// Ensure container mount destination exists
		// TODO: remove dependency on shared fs path. shared fs is just one kind of storage source.
		// we should not always use shared fs path for all kinds of storage. Instead, all storage
		// should be bind mounted to a tmpfs path for containers to use.
		if err := os.MkdirAll(filepath.Join(getMountPath(c.sandbox.id), c.id, c.rootfsSuffix), DirMode); err != nil {
			return nil, err
		}
		return rootfs, nil
	}

	// This is not a block based device rootfs. We are going to bind mount it into the shared drive
	// between the host and the guest.
	// With virtiofs/9pfs we don't need to ask the agent to mount the rootfs as the shared directory
	// (kataGuestSharedDir) is already mounted in the guest. We only need to mount the rootfs from
	// the host and it will show up in the guest.
	if err := bindMountContainerRootfs(ctx, getMountPath(sandbox.id), c.id, c.rootFs.Target, false); err != nil {
		return nil, err
	}

	return nil, nil
}

=======
>>>>>>> 2ae8bd69
func (k *kataAgent) createContainer(ctx context.Context, sandbox *Sandbox, c *Container) (p *Process, err error) {
	span, ctx := katatrace.Trace(ctx, k.Logger(), "createContainer", kataAgentTracingTags)
	defer span.End()
	var ctrStorages []*grpc.Storage
	var ctrDevices []*grpc.Device
	var sharedRootfs *SharedFile

	// In case the container creation fails, the following defer statement
	// takes care of rolling back actions previously performed.
	defer func() {
		if err != nil {
			k.Logger().WithError(err).Error("createContainer failed")
			k.rollbackFailingContainerCreation(ctx, c)
		}
	}()

	// Share the container rootfs -- if its block based, we'll receive a non-nil storage object representing
	// the block device for the rootfs, which us utilized for mounting in the guest. This'll be handled
	// already for non-block based rootfs
	if sharedRootfs, err = sandbox.fsShare.ShareRootFilesystem(ctx, c); err != nil {
		return nil, err
	}

	if sharedRootfs.storage != nil {
		// Add rootfs to the list of container storage.
		// We only need to do this for block based rootfs, as we
		// want the agent to mount it into the right location
		// (kataGuestSharedDir/ctrID/
		ctrStorages = append(ctrStorages, sharedRootfs.storage)
	}

	ociSpec := c.GetPatchedOCISpec()
	if ociSpec == nil {
		return nil, errorMissingOCISpec
	}

	// Handle container mounts
	sharedDirMounts := make(map[string]Mount)
	ignoredMounts := make(map[string]Mount)

	shareStorages, err := c.mountSharedDirMounts(ctx, sharedDirMounts, ignoredMounts)
	if err != nil {
		return nil, err
	}
	ctrStorages = append(ctrStorages, shareStorages...)

	k.handleShm(ociSpec.Mounts, sandbox)

	epheStorages, err := k.handleEphemeralStorage(ociSpec.Mounts)
	if err != nil {
		return nil, err
	}

	ctrStorages = append(ctrStorages, epheStorages...)

	k.Logger().WithField("ociSpec Hugepage Resources", ociSpec.Linux.Resources.HugepageLimits).Debug("ociSpec HugepageLimit")
	hugepages, err := k.handleHugepages(ociSpec.Mounts, ociSpec.Linux.Resources.HugepageLimits)
	if err != nil {
		return nil, err
	}
	ctrStorages = append(ctrStorages, hugepages...)

	localStorages, err := k.handleLocalStorage(ociSpec.Mounts, sandbox.id, c.rootfsSuffix)
	if err != nil {
		return nil, err
	}

	ctrStorages = append(ctrStorages, localStorages...)

	// We replace all OCI mount sources that match our container mount
	// with the right source path (The guest one).
	if err = k.replaceOCIMountSource(ociSpec, sharedDirMounts); err != nil {
		return nil, err
	}

	// Remove all mounts that should be ignored from the spec
	if err = k.removeIgnoredOCIMount(ociSpec, ignoredMounts); err != nil {
		return nil, err
	}

	// Append container devices for block devices passed with --device.
	ctrDevices = k.appendDevices(ctrDevices, c)

	// Handle all the volumes that are block device files.
	// Note this call modifies the list of container devices to make sure
	// all hotplugged devices are unplugged, so this needs be done
	// after devices passed with --device are handled.
	volumeStorages, err := k.handleBlockVolumes(c)
	if err != nil {
		return nil, err
	}

	if err := k.replaceOCIMountsForStorages(ociSpec, volumeStorages); err != nil {
		return nil, err
	}

	ctrStorages = append(ctrStorages, volumeStorages...)

	grpcSpec, err := grpc.OCItoGRPC(ociSpec)
	if err != nil {
		return nil, err
	}

	// We need to give the OCI spec our absolute rootfs path in the guest.
	grpcSpec.Root.Path = sharedRootfs.guestPath

	sharedPidNs := k.handlePidNamespace(grpcSpec, sandbox)

	if !sandbox.config.DisableGuestSeccomp && !sandbox.seccompSupported {
		return nil, fmt.Errorf("Seccomp profiles are passed to the virtual machine, but the Kata agent does not support seccomp")
	}

	passSeccomp := !sandbox.config.DisableGuestSeccomp && sandbox.seccompSupported

	// We need to constrain the spec to make sure we're not
	// passing irrelevant information to the agent.
	k.constrainGRPCSpec(grpcSpec, passSeccomp, sandbox.config.VfioMode == config.VFIOModeGuestKernel)

	req := &grpc.CreateContainerRequest{
		ContainerId:  c.id,
		ExecId:       c.id,
		Storages:     ctrStorages,
		Devices:      ctrDevices,
		OCI:          grpcSpec,
		SandboxPidns: sharedPidNs,
	}

	if _, err = k.sendReq(ctx, req); err != nil {
		return nil, err
	}

	return buildProcessFromExecID(req.ExecId)
}

func buildProcessFromExecID(token string) (*Process, error) {
	return &Process{
		Token:     token,
		StartTime: time.Now().UTC(),
		Pid:       -1,
	}, nil
}

// handleHugePages handles hugepages storage by
// creating a Storage from corresponding source of the mount point
func (k *kataAgent) handleHugepages(mounts []specs.Mount, hugepageLimits []specs.LinuxHugepageLimit) ([]*grpc.Storage, error) {
	//Map to hold the total memory of each type of hugepages
	optionsMap := make(map[int64]string)

	for _, hp := range hugepageLimits {
		if hp.Limit != 0 {
			k.Logger().WithFields(logrus.Fields{
				"Pagesize": hp.Pagesize,
				"Limit":    hp.Limit,
			}).Info("hugepage request")
			//example Pagesize 2MB, 1GB etc. The Limit are in Bytes
			pageSize, err := units.RAMInBytes(hp.Pagesize)
			if err != nil {
				k.Logger().Error("Unable to convert pagesize to bytes")
				return nil, err
			}
			totalHpSizeStr := strconv.FormatUint(hp.Limit, 10)
			optionsMap[pageSize] = totalHpSizeStr
		}
	}

	var hugepages []*grpc.Storage
	for idx, mnt := range mounts {
		if mnt.Type != KataLocalDevType {
			continue
		}
		//HugePages mount Type is Local
		if _, fsType, fsOptions, _ := utils.GetDevicePathAndFsTypeOptions(mnt.Source); fsType == "hugetlbfs" {
			k.Logger().WithField("fsOptions", fsOptions).Debug("hugepage mount options")
			//Find the pagesize from the mountpoint options
			pagesizeOpt := getPagesizeFromOpt(fsOptions)
			if pagesizeOpt == "" {
				return nil, fmt.Errorf("No pagesize option found in filesystem mount options")
			}
			pageSize, err := units.RAMInBytes(pagesizeOpt)
			if err != nil {
				k.Logger().Error("Unable to convert pagesize from fs mount options to bytes")
				return nil, err
			}
			//Create mount option string
			options := fmt.Sprintf("pagesize=%s,size=%s", strconv.FormatInt(pageSize, 10), optionsMap[pageSize])
			k.Logger().WithField("Hugepage options string", options).Debug("hugepage mount options")
			// Set the mount source path to a path that resides inside the VM
			mounts[idx].Source = filepath.Join(ephemeralPath(), filepath.Base(mnt.Source))
			// Set the mount type to "bind"
			mounts[idx].Type = "bind"

			// Create a storage struct so that kata agent is able to create
			// hugetlbfs backed volume inside the VM
			hugepage := &grpc.Storage{
				Driver:     KataEphemeralDevType,
				Source:     "nodev",
				Fstype:     "hugetlbfs",
				MountPoint: mounts[idx].Source,
				Options:    []string{options},
			}
			hugepages = append(hugepages, hugepage)
		}

	}
	return hugepages, nil
}

// handleEphemeralStorage handles ephemeral storages by
// creating a Storage from corresponding source of the mount point
func (k *kataAgent) handleEphemeralStorage(mounts []specs.Mount) ([]*grpc.Storage, error) {
	var epheStorages []*grpc.Storage
	for idx, mnt := range mounts {
		if mnt.Type == KataEphemeralDevType {
			origin_src := mounts[idx].Source
			stat := syscall.Stat_t{}
			err := syscall.Stat(origin_src, &stat)
			if err != nil {
				k.Logger().WithError(err).Errorf("failed to stat %s", origin_src)
				return nil, err
			}

			var dir_options []string

			// if volume's gid isn't root group(default group), this means there's
			// an specific fsGroup is set on this local volume, then it should pass
			// to guest.
			if stat.Gid != 0 {
				dir_options = append(dir_options, fmt.Sprintf("%s=%d", fsGid, stat.Gid))
			}

			// Set the mount source path to a path that resides inside the VM
			mounts[idx].Source = filepath.Join(ephemeralPath(), filepath.Base(mnt.Source))
			// Set the mount type to "bind"
			mounts[idx].Type = "bind"

			// Create a storage struct so that kata agent is able to create
			// tmpfs backed volume inside the VM
			epheStorage := &grpc.Storage{
				Driver:     KataEphemeralDevType,
				Source:     "tmpfs",
				Fstype:     "tmpfs",
				MountPoint: mounts[idx].Source,
				Options:    dir_options,
			}
			epheStorages = append(epheStorages, epheStorage)
		}
	}
	return epheStorages, nil
}

// handleLocalStorage handles local storage within the VM
// by creating a directory in the VM from the source of the mount point.
func (k *kataAgent) handleLocalStorage(mounts []specs.Mount, sandboxID string, rootfsSuffix string) ([]*grpc.Storage, error) {
	var localStorages []*grpc.Storage
	for idx, mnt := range mounts {
		if mnt.Type == KataLocalDevType {
			origin_src := mounts[idx].Source
			stat := syscall.Stat_t{}
			err := syscall.Stat(origin_src, &stat)
			if err != nil {
				k.Logger().WithError(err).Errorf("failed to stat %s", origin_src)
				return nil, err
			}

			dir_options := localDirOptions

			// if volume's gid isn't root group(default group), this means there's
			// an specific fsGroup is set on this local volume, then it should pass
			// to guest.
			if stat.Gid != 0 {
				dir_options = append(dir_options, fmt.Sprintf("%s=%d", fsGid, stat.Gid))
			}

			// Set the mount source path to a the desired directory point in the VM.
			// In this case it is located in the sandbox directory.
			// We rely on the fact that the first container in the VM has the same ID as the sandbox ID.
			// In Kubernetes, this is usually the pause container and we depend on it existing for
			// local directories to work.
			mounts[idx].Source = filepath.Join(kataGuestSharedDir(), sandboxID, rootfsSuffix, KataLocalDevType, filepath.Base(mnt.Source))

			// Create a storage struct so that the kata agent is able to create the
			// directory inside the VM.
			localStorage := &grpc.Storage{
				Driver:     KataLocalDevType,
				Source:     KataLocalDevType,
				Fstype:     KataLocalDevType,
				MountPoint: mounts[idx].Source,
				Options:    dir_options,
			}
			localStorages = append(localStorages, localStorage)
		}
	}
	return localStorages, nil
}

// handleDeviceBlockVolume handles volume that is block device file
// and DeviceBlock type.
func (k *kataAgent) handleDeviceBlockVolume(c *Container, m Mount, device api.Device) (*grpc.Storage, error) {
	vol := &grpc.Storage{}

	blockDrive, ok := device.GetDeviceInfo().(*config.BlockDrive)
	if !ok || blockDrive == nil {
		k.Logger().Error("malformed block drive")
		return nil, fmt.Errorf("malformed block drive")
	}
	switch {
	// pmem volumes case
	case blockDrive.Pmem:
		vol.Driver = kataNvdimmDevType
		vol.Source = fmt.Sprintf("/dev/pmem%s", blockDrive.NvdimmID)
		vol.Fstype = blockDrive.Format
		vol.Options = []string{"dax"}
	case c.sandbox.config.HypervisorConfig.BlockDeviceDriver == config.VirtioBlockCCW:
		vol.Driver = kataBlkCCWDevType
		vol.Source = blockDrive.DevNo
	case c.sandbox.config.HypervisorConfig.BlockDeviceDriver == config.VirtioBlock:
		vol.Driver = kataBlkDevType
		vol.Source = blockDrive.PCIPath.String()
	case c.sandbox.config.HypervisorConfig.BlockDeviceDriver == config.VirtioMmio:
		vol.Driver = kataMmioBlkDevType
		vol.Source = blockDrive.VirtPath
	case c.sandbox.config.HypervisorConfig.BlockDeviceDriver == config.VirtioSCSI:
		vol.Driver = kataSCSIDevType
		vol.Source = blockDrive.SCSIAddr
	default:
		return nil, fmt.Errorf("Unknown block device driver: %s", c.sandbox.config.HypervisorConfig.BlockDeviceDriver)
	}

	vol.MountPoint = m.Destination

	// If no explicit FS Type or Options are being set, then let's use what is provided for the particular mount:
	if vol.Fstype == "" {
		vol.Fstype = m.Type
	}
	if len(vol.Options) == 0 {
		vol.Options = m.Options
	}

	return vol, nil
}

// handleVhostUserBlkVolume handles volume that is block device file
// and VhostUserBlk type.
func (k *kataAgent) handleVhostUserBlkVolume(c *Container, m Mount, device api.Device) (*grpc.Storage, error) {
	vol := &grpc.Storage{}

	d, ok := device.GetDeviceInfo().(*config.VhostUserDeviceAttrs)
	if !ok || d == nil {
		k.Logger().Error("malformed vhost-user blk drive")
		return nil, fmt.Errorf("malformed vhost-user blk drive")
	}

	vol.Driver = kataBlkDevType
	vol.Source = d.PCIPath.String()
	vol.Fstype = "bind"
	vol.Options = []string{"bind"}
	vol.MountPoint = m.Destination

	return vol, nil
}

// handleBlockVolumes handles volumes that are block devices files
// by passing the block devices as Storage to the agent.
func (k *kataAgent) handleBlockVolumes(c *Container) ([]*grpc.Storage, error) {

	var volumeStorages []*grpc.Storage

	for _, m := range c.mounts {
		id := m.BlockDeviceID

		if len(id) == 0 {
			continue
		}

		// Add the block device to the list of container devices, to make sure the
		// device is detached with detachDevices() for a container.
		c.devices = append(c.devices, ContainerDevice{ID: id, ContainerPath: m.Destination})

		var vol *grpc.Storage

		device := c.sandbox.devManager.GetDeviceByID(id)
		if device == nil {
			k.Logger().WithField("device", id).Error("failed to find device by id")
			return nil, fmt.Errorf("Failed to find device by id (id=%s)", id)
		}

		var err error
		switch device.DeviceType() {
		case config.DeviceBlock:
			vol, err = k.handleDeviceBlockVolume(c, m, device)
		case config.VhostUserBlk:
			vol, err = k.handleVhostUserBlkVolume(c, m, device)
		default:
			k.Logger().Error("Unknown device type")
			continue
		}

		if vol == nil || err != nil {
			return nil, err
		}

		volumeStorages = append(volumeStorages, vol)
	}

	return volumeStorages, nil
}

// handlePidNamespace checks if Pid namespace for a container needs to be shared with its sandbox
// pid namespace. This function also modifies the grpc spec to remove the pid namespace
// from the list of namespaces passed to the agent.
func (k *kataAgent) handlePidNamespace(grpcSpec *grpc.Spec, sandbox *Sandbox) bool {
	sharedPidNs := false
	pidIndex := -1

	for i, ns := range grpcSpec.Linux.Namespaces {
		if ns.Type != string(specs.PIDNamespace) {
			continue
		}

		pidIndex = i
		// host pidns path does not make sense in kata. Let's just align it with
		// sandbox namespace whenever it is set.
		if ns.Path != "" {
			sharedPidNs = true
		}
		break
	}

	// Remove pid namespace.
	if pidIndex >= 0 {
		grpcSpec.Linux.Namespaces = append(grpcSpec.Linux.Namespaces[:pidIndex], grpcSpec.Linux.Namespaces[pidIndex+1:]...)
	}

	return sharedPidNs
}

func (k *kataAgent) startContainer(ctx context.Context, sandbox *Sandbox, c *Container) error {
	span, ctx := katatrace.Trace(ctx, k.Logger(), "startContainer", kataAgentTracingTags)
	defer span.End()

	req := &grpc.StartContainerRequest{
		ContainerId: c.id,
	}

	_, err := k.sendReq(ctx, req)
	return err
}

func (k *kataAgent) stopContainer(ctx context.Context, sandbox *Sandbox, c Container) error {
	span, ctx := katatrace.Trace(ctx, k.Logger(), "stopContainer", kataAgentTracingTags)
	defer span.End()

	_, err := k.sendReq(ctx, &grpc.RemoveContainerRequest{ContainerId: c.id})
	return err
}

func (k *kataAgent) signalProcess(ctx context.Context, c *Container, processID string, signal syscall.Signal, all bool) error {
	execID := processID
	if all {
		// kata agent uses empty execId to signal all processes in a container
		execID = ""
	}
	req := &grpc.SignalProcessRequest{
		ContainerId: c.id,
		ExecId:      execID,
		Signal:      uint32(signal),
	}

	_, err := k.sendReq(ctx, req)
	return err
}

func (k *kataAgent) winsizeProcess(ctx context.Context, c *Container, processID string, height, width uint32) error {
	req := &grpc.TtyWinResizeRequest{
		ContainerId: c.id,
		ExecId:      processID,
		Row:         height,
		Column:      width,
	}

	_, err := k.sendReq(ctx, req)
	return err
}

func (k *kataAgent) updateContainer(ctx context.Context, sandbox *Sandbox, c Container, resources specs.LinuxResources) error {
	grpcResources, err := grpc.ResourcesOCItoGRPC(&resources)
	if err != nil {
		return err
	}

	req := &grpc.UpdateContainerRequest{
		ContainerId: c.id,
		Resources:   grpcResources,
	}

	_, err = k.sendReq(ctx, req)
	return err
}

func (k *kataAgent) pauseContainer(ctx context.Context, sandbox *Sandbox, c Container) error {
	req := &grpc.PauseContainerRequest{
		ContainerId: c.id,
	}

	_, err := k.sendReq(ctx, req)
	return err
}

func (k *kataAgent) resumeContainer(ctx context.Context, sandbox *Sandbox, c Container) error {
	req := &grpc.ResumeContainerRequest{
		ContainerId: c.id,
	}

	_, err := k.sendReq(ctx, req)
	return err
}

func (k *kataAgent) memHotplugByProbe(ctx context.Context, addr uint64, sizeMB uint32, memorySectionSizeMB uint32) error {
	if memorySectionSizeMB == uint32(0) {
		return fmt.Errorf("memorySectionSizeMB couldn't be zero")
	}
	// hot-added memory device should be sliced into the size of memory section, which is the basic unit for
	// memory hotplug
	numSection := uint64(sizeMB / memorySectionSizeMB)
	var addrList []uint64
	index := uint64(0)
	for index < numSection {
		k.Logger().WithFields(logrus.Fields{
			"addr": fmt.Sprintf("0x%x", addr+(index*uint64(memorySectionSizeMB))<<20),
		}).Debugf("notify guest kernel the address of memory device")
		addrList = append(addrList, addr+(index*uint64(memorySectionSizeMB))<<20)
		index++
	}
	req := &grpc.MemHotplugByProbeRequest{
		MemHotplugProbeAddr: addrList,
	}

	_, err := k.sendReq(ctx, req)
	return err
}

func (k *kataAgent) onlineCPUMem(ctx context.Context, cpus uint32, cpuOnly bool) error {
	req := &grpc.OnlineCPUMemRequest{
		Wait:    false,
		NbCpus:  cpus,
		CpuOnly: cpuOnly,
	}

	_, err := k.sendReq(ctx, req)
	return err
}

func (k *kataAgent) statsContainer(ctx context.Context, sandbox *Sandbox, c Container) (*ContainerStats, error) {
	req := &grpc.StatsContainerRequest{
		ContainerId: c.id,
	}

	returnStats, err := k.sendReq(ctx, req)

	if err != nil {
		return nil, err
	}

	stats, ok := returnStats.(*grpc.StatsContainerResponse)
	if !ok {
		return nil, fmt.Errorf("irregular response container stats")
	}

	data, err := json.Marshal(stats.CgroupStats)
	if err != nil {
		return nil, err
	}

	var cgroupStats CgroupStats
	err = json.Unmarshal(data, &cgroupStats)
	if err != nil {
		return nil, err
	}
	containerStats := &ContainerStats{
		CgroupStats: &cgroupStats,
	}
	return containerStats, nil
}

func (k *kataAgent) connect(ctx context.Context) error {
	if k.dead {
		return errors.New("Dead agent")
	}
	// lockless quick pass
	if k.client != nil {
		return nil
	}

	span, _ := katatrace.Trace(ctx, k.Logger(), "connect", kataAgentTracingTags)
	defer span.End()

	// This is for the first connection only, to prevent race
	k.Lock()
	defer k.Unlock()
	if k.client != nil {
		return nil
	}

	k.Logger().WithField("url", k.state.URL).Info("New client")
	client, err := kataclient.NewAgentClient(k.ctx, k.state.URL, k.dialTimout)
	if err != nil {
		k.dead = true
		return err
	}

	k.installReqFunc(client)
	k.client = client

	return nil
}

func (k *kataAgent) disconnect(ctx context.Context) error {
	span, _ := katatrace.Trace(ctx, k.Logger(), "Disconnect", kataAgentTracingTags)
	defer span.End()

	k.Lock()
	defer k.Unlock()

	if k.client == nil {
		return nil
	}

	if err := k.client.Close(); err != nil && grpcStatus.Convert(err).Code() != codes.Canceled {
		return err
	}

	k.client = nil
	k.reqHandlers = nil

	return nil
}

// check grpc server is serving
func (k *kataAgent) check(ctx context.Context) error {
	_, err := k.sendReq(ctx, &grpc.CheckRequest{})
	if err != nil {
		err = fmt.Errorf("Failed to Check if grpc server is working: %s", err)
	}
	return err
}

func (k *kataAgent) waitProcess(ctx context.Context, c *Container, processID string) (int32, error) {
	span, ctx := katatrace.Trace(ctx, k.Logger(), "waitProcess", kataAgentTracingTags)
	defer span.End()

	resp, err := k.sendReq(ctx, &grpc.WaitProcessRequest{
		ContainerId: c.id,
		ExecId:      processID,
	})
	if err != nil {
		return 0, err
	}

	return resp.(*grpc.WaitProcessResponse).Status, nil
}

func (k *kataAgent) writeProcessStdin(ctx context.Context, c *Container, ProcessID string, data []byte) (int, error) {
	resp, err := k.sendReq(ctx, &grpc.WriteStreamRequest{
		ContainerId: c.id,
		ExecId:      ProcessID,
		Data:        data,
	})

	if err != nil {
		return 0, err
	}

	return int(resp.(*grpc.WriteStreamResponse).Len), nil
}

func (k *kataAgent) closeProcessStdin(ctx context.Context, c *Container, ProcessID string) error {
	_, err := k.sendReq(ctx, &grpc.CloseStdinRequest{
		ContainerId: c.id,
		ExecId:      ProcessID,
	})

	return err
}

func (k *kataAgent) reseedRNG(ctx context.Context, data []byte) error {
	_, err := k.sendReq(ctx, &grpc.ReseedRandomDevRequest{
		Data: data,
	})

	return err
}

type reqFunc func(context.Context, interface{}) (interface{}, error)

func (k *kataAgent) installReqFunc(c *kataclient.AgentClient) {
	k.reqHandlers = make(map[string]reqFunc)
	k.reqHandlers[grpcCheckRequest] = func(ctx context.Context, req interface{}) (interface{}, error) {
		return k.client.HealthClient.Check(ctx, req.(*grpc.CheckRequest))
	}
	k.reqHandlers[grpcExecProcessRequest] = func(ctx context.Context, req interface{}) (interface{}, error) {
		return k.client.AgentServiceClient.ExecProcess(ctx, req.(*grpc.ExecProcessRequest))
	}
	k.reqHandlers[grpcCreateSandboxRequest] = func(ctx context.Context, req interface{}) (interface{}, error) {
		return k.client.AgentServiceClient.CreateSandbox(ctx, req.(*grpc.CreateSandboxRequest))
	}
	k.reqHandlers[grpcDestroySandboxRequest] = func(ctx context.Context, req interface{}) (interface{}, error) {
		return k.client.AgentServiceClient.DestroySandbox(ctx, req.(*grpc.DestroySandboxRequest))
	}
	k.reqHandlers[grpcCreateContainerRequest] = func(ctx context.Context, req interface{}) (interface{}, error) {
		return k.client.AgentServiceClient.CreateContainer(ctx, req.(*grpc.CreateContainerRequest))
	}
	k.reqHandlers[grpcStartContainerRequest] = func(ctx context.Context, req interface{}) (interface{}, error) {
		return k.client.AgentServiceClient.StartContainer(ctx, req.(*grpc.StartContainerRequest))
	}
	k.reqHandlers[grpcRemoveContainerRequest] = func(ctx context.Context, req interface{}) (interface{}, error) {
		return k.client.AgentServiceClient.RemoveContainer(ctx, req.(*grpc.RemoveContainerRequest))
	}
	k.reqHandlers[grpcSignalProcessRequest] = func(ctx context.Context, req interface{}) (interface{}, error) {
		return k.client.AgentServiceClient.SignalProcess(ctx, req.(*grpc.SignalProcessRequest))
	}
	k.reqHandlers[grpcUpdateRoutesRequest] = func(ctx context.Context, req interface{}) (interface{}, error) {
		return k.client.AgentServiceClient.UpdateRoutes(ctx, req.(*grpc.UpdateRoutesRequest))
	}
	k.reqHandlers[grpcUpdateInterfaceRequest] = func(ctx context.Context, req interface{}) (interface{}, error) {
		return k.client.AgentServiceClient.UpdateInterface(ctx, req.(*grpc.UpdateInterfaceRequest))
	}
	k.reqHandlers[grpcListInterfacesRequest] = func(ctx context.Context, req interface{}) (interface{}, error) {
		return k.client.AgentServiceClient.ListInterfaces(ctx, req.(*grpc.ListInterfacesRequest))
	}
	k.reqHandlers[grpcListRoutesRequest] = func(ctx context.Context, req interface{}) (interface{}, error) {
		return k.client.AgentServiceClient.ListRoutes(ctx, req.(*grpc.ListRoutesRequest))
	}
	k.reqHandlers[grpcAddARPNeighborsRequest] = func(ctx context.Context, req interface{}) (interface{}, error) {
		return k.client.AgentServiceClient.AddARPNeighbors(ctx, req.(*grpc.AddARPNeighborsRequest))
	}
	k.reqHandlers[grpcOnlineCPUMemRequest] = func(ctx context.Context, req interface{}) (interface{}, error) {
		return k.client.AgentServiceClient.OnlineCPUMem(ctx, req.(*grpc.OnlineCPUMemRequest))
	}
	k.reqHandlers[grpcUpdateContainerRequest] = func(ctx context.Context, req interface{}) (interface{}, error) {
		return k.client.AgentServiceClient.UpdateContainer(ctx, req.(*grpc.UpdateContainerRequest))
	}
	k.reqHandlers[grpcWaitProcessRequest] = func(ctx context.Context, req interface{}) (interface{}, error) {
		return k.client.AgentServiceClient.WaitProcess(ctx, req.(*grpc.WaitProcessRequest))
	}
	k.reqHandlers[grpcTtyWinResizeRequest] = func(ctx context.Context, req interface{}) (interface{}, error) {
		return k.client.AgentServiceClient.TtyWinResize(ctx, req.(*grpc.TtyWinResizeRequest))
	}
	k.reqHandlers[grpcWriteStreamRequest] = func(ctx context.Context, req interface{}) (interface{}, error) {
		return k.client.AgentServiceClient.WriteStdin(ctx, req.(*grpc.WriteStreamRequest))
	}
	k.reqHandlers[grpcCloseStdinRequest] = func(ctx context.Context, req interface{}) (interface{}, error) {
		return k.client.AgentServiceClient.CloseStdin(ctx, req.(*grpc.CloseStdinRequest))
	}
	k.reqHandlers[grpcStatsContainerRequest] = func(ctx context.Context, req interface{}) (interface{}, error) {
		return k.client.AgentServiceClient.StatsContainer(ctx, req.(*grpc.StatsContainerRequest))
	}
	k.reqHandlers[grpcPauseContainerRequest] = func(ctx context.Context, req interface{}) (interface{}, error) {
		return k.client.AgentServiceClient.PauseContainer(ctx, req.(*grpc.PauseContainerRequest))
	}
	k.reqHandlers[grpcResumeContainerRequest] = func(ctx context.Context, req interface{}) (interface{}, error) {
		return k.client.AgentServiceClient.ResumeContainer(ctx, req.(*grpc.ResumeContainerRequest))
	}
	k.reqHandlers[grpcPullImageRequest] = func(ctx context.Context, req interface{}) (interface{}, error) {
		return k.client.ImageServiceClient.PullImage(ctx, req.(*grpc.PullImageRequest))
	}
	k.reqHandlers[grpcReseedRandomDevRequest] = func(ctx context.Context, req interface{}) (interface{}, error) {
		return k.client.AgentServiceClient.ReseedRandomDev(ctx, req.(*grpc.ReseedRandomDevRequest))
	}
	k.reqHandlers[grpcGuestDetailsRequest] = func(ctx context.Context, req interface{}) (interface{}, error) {
		return k.client.AgentServiceClient.GetGuestDetails(ctx, req.(*grpc.GuestDetailsRequest))
	}
	k.reqHandlers[grpcMemHotplugByProbeRequest] = func(ctx context.Context, req interface{}) (interface{}, error) {
		return k.client.AgentServiceClient.MemHotplugByProbe(ctx, req.(*grpc.MemHotplugByProbeRequest))
	}
	k.reqHandlers[grpcCopyFileRequest] = func(ctx context.Context, req interface{}) (interface{}, error) {
		return k.client.AgentServiceClient.CopyFile(ctx, req.(*grpc.CopyFileRequest))
	}
	k.reqHandlers[grpcSetGuestDateTimeRequest] = func(ctx context.Context, req interface{}) (interface{}, error) {
		return k.client.AgentServiceClient.SetGuestDateTime(ctx, req.(*grpc.SetGuestDateTimeRequest))
	}
	k.reqHandlers[grpcGetOOMEventRequest] = func(ctx context.Context, req interface{}) (interface{}, error) {
		return k.client.AgentServiceClient.GetOOMEvent(ctx, req.(*grpc.GetOOMEventRequest))
	}
	k.reqHandlers[grpcGetMetricsRequest] = func(ctx context.Context, req interface{}) (interface{}, error) {
		return k.client.AgentServiceClient.GetMetrics(ctx, req.(*grpc.GetMetricsRequest))
	}
	k.reqHandlers[grpcAddSwapRequest] = func(ctx context.Context, req interface{}) (interface{}, error) {
		return k.client.AgentServiceClient.AddSwap(ctx, req.(*grpc.AddSwapRequest))
	}
}

func (k *kataAgent) getReqContext(ctx context.Context, reqName string) (newCtx context.Context, cancel context.CancelFunc) {
	newCtx = ctx
	switch reqName {
	case grpcWaitProcessRequest, grpcGetOOMEventRequest:
		// Wait and GetOOMEvent have no timeout
	case grpcCheckRequest:
		newCtx, cancel = context.WithTimeout(ctx, checkRequestTimeout)
	default:
		newCtx, cancel = context.WithTimeout(ctx, defaultRequestTimeout)
	}

	return newCtx, cancel
}

func (k *kataAgent) sendReq(spanCtx context.Context, request interface{}) (interface{}, error) {
	start := time.Now()

	if err := k.connect(spanCtx); err != nil {
		return nil, err
	}
	if !k.keepConn {
		defer k.disconnect(spanCtx)
	}

	msgName := proto.MessageName(request.(proto.Message))

	k.Lock()

	if k.reqHandlers == nil {
		return nil, errors.New("Client has already disconnected")
	}

	handler := k.reqHandlers[msgName]
	if msgName == "" || handler == nil {
		return nil, errors.New("Invalid request type")
	}

	k.Unlock()

	message := request.(proto.Message)
	ctx, cancel := k.getReqContext(spanCtx, msgName)
	if cancel != nil {
		defer cancel()
	}
	k.Logger().WithField("name", msgName).WithField("req", message.String()).Trace("sending request")

	defer func() {
		agentRPCDurationsHistogram.WithLabelValues(msgName).Observe(float64(time.Since(start).Nanoseconds() / int64(time.Millisecond)))
	}()
	return handler(ctx, request)
}

// readStdout and readStderr are special that we cannot differentiate them with the request types...
func (k *kataAgent) readProcessStdout(ctx context.Context, c *Container, processID string, data []byte) (int, error) {
	if err := k.connect(ctx); err != nil {
		return 0, err
	}
	if !k.keepConn {
		defer k.disconnect(ctx)
	}

	return k.readProcessStream(c.id, processID, data, k.client.AgentServiceClient.ReadStdout)
}

// readStdout and readStderr are special that we cannot differentiate them with the request types...
func (k *kataAgent) readProcessStderr(ctx context.Context, c *Container, processID string, data []byte) (int, error) {
	if err := k.connect(ctx); err != nil {
		return 0, err
	}
	if !k.keepConn {
		defer k.disconnect(ctx)
	}

	return k.readProcessStream(c.id, processID, data, k.client.AgentServiceClient.ReadStderr)
}

type readFn func(context.Context, *grpc.ReadStreamRequest) (*grpc.ReadStreamResponse, error)

func (k *kataAgent) readProcessStream(containerID, processID string, data []byte, read readFn) (int, error) {
	resp, err := read(k.ctx, &grpc.ReadStreamRequest{
		ContainerId: containerID,
		ExecId:      processID,
		Len:         uint32(len(data))})
	if err == nil {
		copy(data, resp.Data)
		return len(resp.Data), nil
	}

	return 0, err
}

func (k *kataAgent) getGuestDetails(ctx context.Context, req *grpc.GuestDetailsRequest) (*grpc.GuestDetailsResponse, error) {
	resp, err := k.sendReq(ctx, req)
	if err != nil {
		return nil, err
	}

	return resp.(*grpc.GuestDetailsResponse), nil
}

func (k *kataAgent) setGuestDateTime(ctx context.Context, tv time.Time) error {
	_, err := k.sendReq(ctx, &grpc.SetGuestDateTimeRequest{
		Sec:  tv.Unix(),
		Usec: int64(tv.Nanosecond() / 1e3),
	})

	return err
}

func (k *kataAgent) copyFile(ctx context.Context, src, dst string) error {
	var st unix.Stat_t

	err := unix.Stat(src, &st)
	if err != nil {
		return fmt.Errorf("Could not get file %s information: %v", src, err)
	}

	b, err := os.ReadFile(src)
	if err != nil {
		return fmt.Errorf("Could not read file %s: %v", src, err)
	}

	fileSize := int64(len(b))

	k.Logger().WithFields(logrus.Fields{
		"source": src,
		"dest":   dst,
	}).Debugf("Copying file from host to guest")

	cpReq := &grpc.CopyFileRequest{
		Path:     dst,
		DirMode:  uint32(DirMode),
		FileMode: uint32(st.Mode),
		FileSize: fileSize,
		Uid:      int32(st.Uid),
		Gid:      int32(st.Gid),
	}

	// Handle the special case where the file is empty
	if fileSize == 0 {
		_, err = k.sendReq(ctx, cpReq)
		return err
	}

	// Copy file by parts if it's needed
	remainingBytes := fileSize
	offset := int64(0)
	for remainingBytes > 0 {
		bytesToCopy := int64(len(b))
		if bytesToCopy > grpcMaxDataSize {
			bytesToCopy = grpcMaxDataSize
		}

		cpReq.Data = b[:bytesToCopy]
		cpReq.Offset = offset

		if _, err = k.sendReq(ctx, cpReq); err != nil {
			return fmt.Errorf("Could not send CopyFile request: %v", err)
		}

		b = b[bytesToCopy:]
		remainingBytes -= bytesToCopy
		offset += grpcMaxDataSize
	}

	return nil
}

func (k *kataAgent) addSwap(ctx context.Context, PCIPath vcTypes.PciPath) error {
	span, ctx := katatrace.Trace(ctx, k.Logger(), "addSwap", kataAgentTracingTags)
	defer span.End()

	_, err := k.sendReq(ctx, &grpc.AddSwapRequest{PCIPath: PCIPath.ToArray()})
	return err
}

func (k *kataAgent) markDead(ctx context.Context) {
	k.Logger().Infof("mark agent dead")
	k.dead = true
	k.disconnect(ctx)
}

func (k *kataAgent) cleanup(ctx context.Context) {
}

func (k *kataAgent) save() persistapi.AgentState {
	return persistapi.AgentState{
		URL: k.state.URL,
	}
}

func (k *kataAgent) load(s persistapi.AgentState) {
	k.state.URL = s.URL
}

func (k *kataAgent) getOOMEvent(ctx context.Context) (string, error) {
	req := &grpc.GetOOMEventRequest{}
	result, err := k.sendReq(ctx, req)
	if err != nil {
		return "", err
	}
	if oomEvent, ok := result.(*grpc.OOMEvent); ok {
		return oomEvent.ContainerId, nil
	}
	return "", err
}

func (k *kataAgent) getAgentMetrics(ctx context.Context, req *grpc.GetMetricsRequest) (*grpc.Metrics, error) {
	resp, err := k.sendReq(ctx, req)
	if err != nil {
		return nil, err
	}

	return resp.(*grpc.Metrics), nil
}

func (k *kataAgent) PullImage(ctx context.Context, req *image.PullImageReq) (*image.PullImageResp, error) {
	r := &grpc.PullImageRequest{
		Image: req.Image,
	}
	resp, err := k.sendReq(ctx, r)
	if err != nil {
		k.Logger().Errorf("agent pull image err. %v", err)
		return nil, err
	}
	response := resp.(*grpc.PullImageResponse)
	return &image.PullImageResp{
		ImageRef: response.ImageRef,
	}, nil
}<|MERGE_RESOLUTION|>--- conflicted
+++ resolved
@@ -1166,144 +1166,6 @@
 	}
 }
 
-<<<<<<< HEAD
-func getVirtiofsDaemonForNydus(sandbox *Sandbox) (VirtiofsDaemon, error) {
-	var virtiofsDaemon VirtiofsDaemon
-	switch sandbox.GetHypervisorType() {
-	case string(QemuHypervisor):
-		virtiofsDaemon = sandbox.hypervisor.(*qemu).virtiofsDaemon
-	case string(ClhHypervisor):
-		virtiofsDaemon = sandbox.hypervisor.(*cloudHypervisor).virtiofsDaemon
-	default:
-		return nil, errNydusdNotSupport
-	}
-	return virtiofsDaemon, nil
-}
-
-func (k *kataAgent) buildContainerRootfsWithNydus(sandbox *Sandbox, c *Container, rootPathParent string) (*grpc.Storage, error) {
-	virtiofsDaemon, err := getVirtiofsDaemonForNydus(sandbox)
-	if err != nil {
-		return nil, err
-	}
-	extraOption, err := parseExtraOption(c.rootFs.Options)
-	if err != nil {
-		return nil, err
-	}
-	mountOpt := &MountOption{
-		mountpoint: rafsMountPath(c.id),
-		source:     extraOption.Source,
-		config:     extraOption.Config,
-	}
-	k.Logger().Infof("nydus option: %v", extraOption)
-	// mount lowerdir to guest /run/kata-containers/shared/images/<cid>/lowerdir
-	if err := virtiofsDaemon.Mount(*mountOpt); err != nil {
-		return nil, err
-	}
-	rootfs := &grpc.Storage{}
-	containerShareDir := filepath.Join(getMountPath(c.sandbox.id), c.id)
-
-	// mkdir rootfs, guest at /run/kata-containers/shared/containers/<cid>/rootfs
-	rootfsDir := filepath.Join(containerShareDir, c.rootfsSuffix)
-	if err := os.MkdirAll(rootfsDir, DirMode); err != nil {
-		return nil, err
-	}
-	// bindmount snapshot dir which snapshotter allocated
-	// to guest /run/kata-containers/shared/containers/<cid>/snapshotdir
-	snapshotShareDir := filepath.Join(containerShareDir, snapshotDir)
-	if err := bindMount(k.ctx, extraOption.Snapshotdir, snapshotShareDir, true, "slave"); err != nil {
-		return nil, err
-	}
-
-	// so rootfs = overlay(upperdir, workerdir, lowerdir)
-	rootfs.MountPoint = filepath.Join(rootPathParent, c.rootfsSuffix)
-	rootfs.Source = typeOverlayFS
-	rootfs.Fstype = typeOverlayFS
-	rootfs.Driver = kataOverlayDevType
-	rootfs.Options = append(rootfs.Options, fmt.Sprintf("%s=%s", upperDir, filepath.Join(kataGuestSharedDir(), c.id, snapshotDir, "fs")))
-	rootfs.Options = append(rootfs.Options, fmt.Sprintf("%s=%s", workDir, filepath.Join(kataGuestSharedDir(), c.id, snapshotDir, "work")))
-	rootfs.Options = append(rootfs.Options, fmt.Sprintf("%s=%s", lowerDir, filepath.Join(kataGuestNydusImageDir(), c.id, lowerDir)))
-	rootfs.Options = append(rootfs.Options, "index=off")
-	k.Logger().Infof("rootfs info: %#v\n", rootfs)
-	return rootfs, nil
-}
-
-func (k *kataAgent) buildContainerRootfs(ctx context.Context, sandbox *Sandbox, c *Container, rootPathParent string) (*grpc.Storage, error) {
-	// In the confidential computing, there is no Image information on the host,
-	// so there is no Rootfs.Target.
-	if sandbox.config.ServiceOffload && c.rootFs.Target == "" {
-		return nil, nil
-	}
-	if c.rootFs.Type == NydusRootFSType {
-		return k.buildContainerRootfsWithNydus(sandbox, c, rootPathParent)
-	}
-	if c.state.Fstype != "" && c.state.BlockDeviceID != "" {
-		// The rootfs storage volume represents the container rootfs
-		// mount point inside the guest.
-		// It can be a block based device (when using block based container
-		// overlay on the host) mount or a 9pfs one (for all other overlay
-		// implementations).
-		rootfs := &grpc.Storage{}
-
-		// This is a block based device rootfs.
-		device := sandbox.devManager.GetDeviceByID(c.state.BlockDeviceID)
-		if device == nil {
-			k.Logger().WithField("device", c.state.BlockDeviceID).Error("failed to find device by id")
-			return nil, fmt.Errorf("failed to find device by id %q", c.state.BlockDeviceID)
-		}
-
-		blockDrive, ok := device.GetDeviceInfo().(*config.BlockDrive)
-		if !ok || blockDrive == nil {
-			k.Logger().Error("malformed block drive")
-			return nil, fmt.Errorf("malformed block drive")
-		}
-		switch {
-		case sandbox.config.HypervisorConfig.BlockDeviceDriver == config.VirtioMmio:
-			rootfs.Driver = kataMmioBlkDevType
-			rootfs.Source = blockDrive.VirtPath
-		case sandbox.config.HypervisorConfig.BlockDeviceDriver == config.VirtioBlockCCW:
-			rootfs.Driver = kataBlkCCWDevType
-			rootfs.Source = blockDrive.DevNo
-		case sandbox.config.HypervisorConfig.BlockDeviceDriver == config.VirtioBlock:
-			rootfs.Driver = kataBlkDevType
-			rootfs.Source = blockDrive.PCIPath.String()
-		case sandbox.config.HypervisorConfig.BlockDeviceDriver == config.VirtioSCSI:
-			rootfs.Driver = kataSCSIDevType
-			rootfs.Source = blockDrive.SCSIAddr
-		default:
-			return nil, fmt.Errorf("Unknown block device driver: %s", sandbox.config.HypervisorConfig.BlockDeviceDriver)
-		}
-
-		rootfs.MountPoint = rootPathParent
-		rootfs.Fstype = c.state.Fstype
-
-		if c.state.Fstype == "xfs" {
-			rootfs.Options = []string{"nouuid"}
-		}
-
-		// Ensure container mount destination exists
-		// TODO: remove dependency on shared fs path. shared fs is just one kind of storage source.
-		// we should not always use shared fs path for all kinds of storage. Instead, all storage
-		// should be bind mounted to a tmpfs path for containers to use.
-		if err := os.MkdirAll(filepath.Join(getMountPath(c.sandbox.id), c.id, c.rootfsSuffix), DirMode); err != nil {
-			return nil, err
-		}
-		return rootfs, nil
-	}
-
-	// This is not a block based device rootfs. We are going to bind mount it into the shared drive
-	// between the host and the guest.
-	// With virtiofs/9pfs we don't need to ask the agent to mount the rootfs as the shared directory
-	// (kataGuestSharedDir) is already mounted in the guest. We only need to mount the rootfs from
-	// the host and it will show up in the guest.
-	if err := bindMountContainerRootfs(ctx, getMountPath(sandbox.id), c.id, c.rootFs.Target, false); err != nil {
-		return nil, err
-	}
-
-	return nil, nil
-}
-
-=======
->>>>>>> 2ae8bd69
 func (k *kataAgent) createContainer(ctx context.Context, sandbox *Sandbox, c *Container) (p *Process, err error) {
 	span, ctx := katatrace.Trace(ctx, k.Logger(), "createContainer", kataAgentTracingTags)
 	defer span.End()
