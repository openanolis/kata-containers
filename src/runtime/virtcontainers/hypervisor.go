--- conflicted
+++ resolved
@@ -49,13 +49,11 @@
 	// DragonballHypervisor is the Dragonball hypervisor.
 	DragonballHypervisor HypervisorType = "dragonball"
 
-<<<<<<< HEAD
 	// RemoteHypervisor is the Remote hypervisor.
 	RemoteHypervisor HypervisorType = "remote"
-=======
+	
 	// VirtFrameworkHypervisor is the Darwin Virtualization.framework hypervisor
 	VirtframeworkHypervisor HypervisorType = "virtframework"
->>>>>>> 66288916
 
 	// MockHypervisor is a mock hypervisor for testing purposes
 	MockHypervisor HypervisorType = "mock"
@@ -187,13 +185,11 @@
 	case "dragonball":
 		*hType = DragonballHypervisor
 		return nil
-<<<<<<< HEAD
 	case "remote":
 		*hType = RemoteHypervisor
-=======
+		return nil
 	case "virtframework":
 		*hType = VirtframeworkHypervisor
->>>>>>> 66288916
 		return nil
 	case "mock":
 		*hType = MockHypervisor
