--- conflicted
+++ resolved
@@ -31,11 +31,7 @@
 futures = "0.3.17"
 
 # Async runtime
-<<<<<<< HEAD
-tokio = { version = "1.21.2", features = ["full"] }
-=======
 tokio = { version = "1.28.1", features = ["full"] }
->>>>>>> 62b28389
 tokio-vsock = "0.3.1"
 
 netlink-sys = { version = "0.7.0", features = ["tokio_socket",]}
